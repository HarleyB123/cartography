--- conflicted
+++ resolved
@@ -92,14 +92,9 @@
 
 @timeit
 def sync(
-<<<<<<< HEAD
-    neo4j_session, boto3_session, regions, current_aws_account_id, update_tag, common_job_parameters,
-):
-=======
     neo4j_session: neo4j.Session, boto3_session: boto3.session.Session, regions: List[str], current_aws_account_id: str,
-    aws_update_tag: int, common_job_parameters: Dict,
+    update_tag: int, common_job_parameters: Dict,
 ) -> None:
->>>>>>> 08d60586
     sync_lambda_functions(
         neo4j_session, boto3_session, regions, current_aws_account_id, update_tag, common_job_parameters,
     )